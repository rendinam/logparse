#!/usr/bin/env python3

import os
import sys
import re
from glob import glob
import argparse
from math import ceil
import hashlib
import gzip
import socket
import pandas as pd
import datetime as dt
import matplotlib.pyplot as plt
import matplotlib.dates as mdates
from dateutil import parser as dpar
from collections import OrderedDict
import yaml


def md5(fname):
    hash_md5 = hashlib.md5()
    with open(fname, "rb") as f:
        for chunk in iter(lambda: f.read(4096), b""):
            hash_md5.update(chunk)
    return hash_md5.hexdigest()


# regex pattern to extract key values from each line of an apache/nginx access log
# Accommodate PUTs as well as second URLs (normally "-")
patt = '(?P<ipaddress>\\d{1,3}\\.\\d{1,3}\\.\\d{1,3}\\.\\d{1,3}) .* .* \\[(?P<date>\\d{2}\\/[a-zA-Z]{3}\\/\\d{4}):(?P<time>\\d{2}:\\d{2}:\\d{2}) (\\+|\\-)\\d{4}] ".* (?P<path>.*?) .*" (?P<status>\\d*) (?P<size>\\d*)'
        
logpattern = re.compile(patt)

class logData():

    columns = {
        'ipaddress': {},
        'hostname': {},
        'date': {},
        'time': {},
        'path': {},
        'status': {},
        'name': {}, # derived
    }

    def __init__(self,
                 gethostnames=False,
                 ignore_hosts=[]):
        self.digest_path = 'digests'
        self.gethostnames = gethostnames
        self.hostnames = {}
        self.ignore_hosts = ignore_hosts

    def poll_hostnames(self):
        if ipaddress not in self.hostnames.keys():
            try:
                hostname = socket.gethostbyaddr(ipaddress)
            except:
                hostname = 'offline'
            self.hostnames[ipaddress] = hostname
        else:
            hostname = self.hostnames[ipaddress]

    def process_lines(self, f):
        print('process lines')
        df = pd.DataFrame(self.columns)
        unparseable = 0
        for line in f.readlines():
            try:
                line = str(line.decode("utf-8"))
            except(AttributeError):
                pass
            # Ignore transactions from particular IP addresses as requested.
            try:
                for host in self.ignore_hosts:
                    if host in line:
                        continue
            except(TypeError):
                pass


            try:
                match = logpattern.match(line)
                print(f'logpattern.match(line): {match}')
            except:
                line_errors += 1
                print(f'Line parse error: {line}')
                continue
            try:
                ipaddress = match.group('ipaddress')
                date = match.group('date')
                dateobj = dpar.parse(date)
                time = match.group('time')
                path = match.group('path')

                # Extract simple package titles from 'path' column of data frame.
                patt0 = re.compile('/.*/.*/')
                patt1 = re.compile('(?P<simplename>.*)-.*-.*\.tar\.bz2$')
                tarball = re.sub(patt0, '', path)
                namematch = patt1.match(tarball)
                name = namematch.group('simplename')

                status = match.group('status')
                hostname = ''
                df = df.append({'ipaddress':ipaddress,
                                'hostname':hostname,
                                'date':dateobj,
                                'time':time,
                                'path':path,
                                'status':status,
                                'name':name},
                                ignore_index=True)
            except(AttributeError):
                unparseable += 1
        print(f'unparseable lines : {unparseable}')
        return(df)
    
    def read_logs(self, logs):
        '''Accepts:
    
        a list of apache/nginx access log files, either raw or .gz,
        and parses each that has not already been ingested.'''
    
        # Create data frame for receiving all log data.
        locframe = pd.DataFrame(self.columns)

        # Track which files have been parsed by storing the MD5 hash of each
        # once it's been read.
        pfile = 'parsed_files.dat'
        if not os.path.exists(pfile):
            open(pfile, 'a').close()
        with open(pfile, 'r') as f:
            already_parsed = f.read().split()
        parsed = open(pfile, 'a')

        for log in sorted(logs):
            # Compute MD5 hash of file and compare to list of files that
            # have already been parsed. If new, parse, if not, skip.
            hashval = md5(log)
            if hashval in already_parsed:
                print(f'File {log} already parsed.')
                continue
            df = pd.DataFrame(self.columns)
            setname = re.sub('\.gz$', '', log)
            setpath = os.path.join(self.digest_path, setname)
            pklpath = os.path.join(self.digest_path, f'{setname}.pkl')
            print(f'ingesting dataset = {setname}')
            if '.gz' in log:
                with gzip.open(log, 'r') as f:
                    df = self.process_lines(f)
            else:
                with open(log, 'r') as f:
                    df = self.process_lines(f)
            print(f'df shape = {df.shape}')
            locframe = locframe.append(df, ignore_index=True)
            print(locframe.shape)
            parsed.write(f'{hashval}\n')

        parsed.close()
        return(locframe)



def filter_pkgs(df):
    '''Filter dataframe df down to just the rows the represent
    successful (HTTP 200) conda package (.bz2 files) downloads.'''
    print(df)
    inlen = len(df)
    out = df.loc[df['path'].str.contains('bz2')]
    out = out.loc[(out['status'] == '200') | (out['status'] == '302')]
    outlen = len(out)
    print(f'{inlen-outlen} rows removed to leave conda txns only')
    return(out)



def main():
    # TODO: Allow specification of a digested data file with fallback to a default.
    ap = argparse.ArgumentParser(
            prog='logparse.py',
            description='Parse and digest apache/nginx access logs in either'
            ' raw or .gz format.')
    ap.add_argument('--config',
                    '-c',
                    help='Configuration file used to adjust behavior of the '
                    'program',
                    required=True)
    ap.add_argument('--files',
                    '-f',
                    help='List of log files to parse, raw or .gz are accepted.'
                    ' glob syntax is also honored.',
                    nargs='+')
    ap.add_argument('--window',
                    '-w',
                    help='Restrict examination of data to the window of dates'
                    ' provided.\n'
                    ' Format: YYYY.MM.DD-YYYY.MM.DD')
    ap.add_argument('--ignorehosts',
                    '-i',
                    help='IP addresses of hosts to ignore when parsing logs.'
                    ' Useful for saving time by not reading in transactions '
                    'from security scans, etc.',
                    nargs='+')
    args = ap.parse_args()

    with open(args.config, 'r') as f:
        config = yaml.safe_load(f)

    files = []
    try:
        for filespec in args.files:
            expanded =  glob(filespec)
            expanded.sort()
            if isinstance(expanded, list):
                for name in expanded:
                    files.append(name)
            else:
                files.append(expanded)
    except(TypeError):
        pass

    inf_hosts = config['infrastructure_hosts']
    num_inf_hosts = len(inf_hosts)

    # Read in any pre-existing parsed data.
    datfile = 'dataframe.dat'
    if not os.path.exists(datfile):
        open(datfile, 'a').close()

    with open(datfile, 'r') as f:
        try:
            data = pd.read_pickle(datfile)
        except:
            data = pd.DataFrame(logData.columns)

    # TODO: Should host filtering take place here?
    #       It leaves a disconnect between the pickled data which _may_ have
    #       been culled and the actual data being referenced.
    logproc = logData(ignore_hosts=args.ignorehosts)
    newdata = logproc.read_logs(files)

    # If any new log files were read, filter down to only conda package downloads
    # Then sort by date.
    if len(newdata.index) != 0:
        newdata = filter_pkgs(newdata)
        newdata = newdata.sort_values(by='date')
        # Add newdata to existing data (potentially empty)
        data = data.append(newdata, ignore_index=True)
    print('.0')

    # Remove any duplicate rows in data:
    data = data.drop_duplicates()
    print('.2')

    # Normalize all conda-dev channel names to astroconda-dev
    data = data.replace('/conda-dev', '/astroconda-dev', regex=True)
    print(data)
    print('.3')

    # Dump data to disk for use during subsequent runs.
    data.to_pickle(datfile)

    print(f'num full data rows = {len(data.index)}')

    # Filter out a particular time period for examination
<<<<<<< HEAD
    window_start = pd.to_datetime('2019-09-12')
    window_end = pd.to_datetime('2019-09-19')
=======
    window_start = pd.to_datetime('2019-09-15')
    window_end = pd.to_datetime('2019-09-21')
>>>>>>> 8a79c819
    print(f'Filtering based on window {window_start} - {window_end}.')
    data = data[pd.to_datetime(data['date']) >= window_start]
    data = data[pd.to_datetime(data['date']) <= window_end]
    print(f'num windowed data rows = {len(data.index)}')

    all_unique_hosts = list(set(data['ipaddress']))
    #for host in all_unique_hosts:
    #    try:
    #        print(f'{host} {socket.gethostbyaddr(host)[0]}')
    #    except:
    #        print(f'{host} offline?')

    # All packages in a dictionary by channel.
    chans = [path.split('/')[1] for path in data['path']]
    chans = list(set(chans))
    chans.sort()
    chan_pkgs = OrderedDict()
    for chan in chans:
        # Trailing '/' added to ensure only a single channel gets stored for each
        # due to matching overlap depending on length of substring.
        chan_pkgs[chan] = data[data['path'].str.contains(chan+'/')]

    total_downloads = 0
    for chan in chan_pkgs.keys():
        total_downloads += len(chan_pkgs[chan].index)
    print(f'TOTAL downloads = {total_downloads}')

    # For each channel, generate summary report of the download activity.
    for chan in chan_pkgs.keys():
        print(f'\n\nSummary for channel: {chan}')
        print('-----------------------------')

        pkgs = chan_pkgs[chan]
        # Unique days
        dates = set(pkgs['date'])
        dates = list(dates)
        dates.sort()
        bydate = OrderedDict()

        start_date = dates[0]
        end_date = dates[-1]
        time_range = end_date - start_date
        days_elapsed = time_range.days
        if days_elapsed == 0:
            days_elapsed = 1
        print(f'\nOver the period {start_date.strftime("%m-%d-%Y")} '
              f'to {end_date.strftime("%m-%d-%Y")}')
        print(f'{days_elapsed} days')

        # Downloads per day over time frame
        for date in dates:
            bydate[date] = len(pkgs[pkgs['date'] == date])

        chan_downloads = len(pkgs.index)
        print(f'Downloads: {chan_downloads}')
        # Downloads per week over time frame

        print(f'Average downloads per day: {ceil(chan_downloads / days_elapsed)}')

        # Number of unique hosts and geographic location
        unique_hosts = set(pkgs['ipaddress'])
        num_unique_hosts = len(unique_hosts)
        print(f'Unique hosts {num_unique_hosts}')

        ## Unique packages
        unique_pkgs = set(pkgs['path'])
        print(f'Unique full package names {len(unique_pkgs)}')

        # Totals of unique package files
        #pkg_totals = []
        #for pkg in unique_pkgs:
        #    total = len(pkgs[pkgs['path'] == pkg].index)
        #    pkg_totals.append([pkg, total])
        #pkg_totals.sort(key=lambda x: x[1], reverse=True)
        #if len(unique_pkgs) > 5:
        #    top = 10
        #else:
        #    top = len(unique_pkgs)
        #print(f'Top {top} {chan} package filenames:')
        #for i in range(top):
        #    print(pkg_totals[i])

        # What is the fraction of downloads for each OS?

        # What fraction of total downloads come from non-infrastructure on-site hosts?
        noninf = pkgs[~pkgs['ipaddress'].isin(config['infrastructure_hosts'])]
        total_noninf = len(noninf.index)
        print(f'Non-infrastructure downloads: {total_noninf}')
        print(f'Percentage noninf downloads: {(total_noninf/chan_downloads)*100:.1f}%')

        # What fraction of total downloads come from off-site hosts?
        int_host_patterns = ['^'+s for s in config['internal_host_specs']]
        offsite = pkgs[~pkgs['ipaddress'].str.contains(
            '|'.join(int_host_patterns), regex=True)]
        num_offsite_hosts = len(set(offsite['ipaddress']))
        print(f'num unique off-site hosts: {num_offsite_hosts}')
        onsite = pkgs[pkgs['ipaddress'].str.contains(
            '|'.join(int_host_patterns), regex=True)]
        num_onsite_hosts = len(set(onsite['ipaddress']))
        print(f'num unique on-site hosts: {num_onsite_hosts}')

        # Fraction of downloads to off-site hosts

        # Totals of unique software titles
        # i.e. name without version, hash, py or build iteration values
        # Extract simple package titles from 'path' column of data frame.
        #names = pkgs['path'].str.replace('/.*/.*/', '', regex=True)
        #repl = lambda m: m.group('simplename')
        #names = list(names.str.replace('(?P<simplename>.*)-.*-.*\.tar\.bz2$',
        #        repl,
        #        regex=True))
<<<<<<< HEAD
        names = list(set(pkgs['name']))
        print('*')
        print(names)
        print('*')
=======
        names = list(pkgs['name'])
>>>>>>> 8a79c819
        unique_names = list(set(names))
        name_statsums = []
        for name in unique_names:
            statsum = {}
            statsum['name'] = name
            statsum['total'] = names.count(name)
<<<<<<< HEAD
            # Not correct. Need to match up unique_names with host associated with
            #    each full package name to avoid over broad matches of unique names
            #    with substrings of longer names that contain the unique name.
            #statsum['onsite'] = len(pkgs[pkgs['ipaddress'].str.contains(
            #    '|'.join(int_host_patterns), regex=True)])
            #statsum['offsite'] = len(pkgs[~pkgs['ipaddress'].str.contains(
            #    '|'.join(int_host_patterns), regex=True)])
            name_statsums.append(statsum)

            # Sum on-site transactions for each package name
            #npkgs = pkgs[pkgs['name'
 
=======

            # Sum on- and off-site transactions for each package name
            name_txns = pkgs[pkgs['name'] == name]

            on_txns = name_txns[name_txns['ipaddress'].str.contains(
            '|'.join(int_host_patterns), regex=True)]
            num_onsite_txns = len(on_txns.index)
            statsum['onsite'] = num_onsite_txns

            off_txns = name_txns[~name_txns['ipaddress'].str.contains(
            '|'.join(int_host_patterns), regex=True)]
            num_offsite_txns = len(off_txns.index)
            statsum['offsite'] = num_offsite_txns

            name_statsums.append(statsum)
>>>>>>> 8a79c819

        name_statsums.sort(key=lambda x: x['total'], reverse=True)
        y = []
        y = [i['total'] for i in name_statsums]
<<<<<<< HEAD
        x = [i['name'] for i in name_statsums]
=======
        y_onsite = [i['onsite'] for i in name_statsums]
        print(f'y_onsite: {y_onsite}')
        y_offsite = [i['offsite'] for i in name_statsums]
        print(f'y_offisite: {y_offsite}')
        x = [i['name'] for i in name_statsums]
        print('name_statsums')
>>>>>>> 8a79c819
        print(name_statsums)

        # Calculate fractions of properties of each unique package title
        #  for stacked bar plot purposes.


        print(f'Number of unique {chan} titles downloaded: {len(unique_names)}')
        # For each unique softare name, sum the number of transactions from internal hosts.
        width = 5.0
        fig, axes = plt.subplots(figsize=(10,25))
        plt.grid(which='major', axis='x')
        plt.title(f'{start_date.strftime("%m-%d-%Y")} - {end_date.strftime("%m-%d-%Y")}')
        plt.xlabel('Number of downloads')
        axes.set_ylim(0,len(name_statsums))
<<<<<<< HEAD

        #iraf_ids = []
        #for i,name in enumerate(x):
        #    if 'iraf' in name:
        #        iraf_ids.append(i)

        plt.gca().invert_yaxis()
        width = 1
        barlist = axes.barh(x, y, width, edgecolor='black')
=======

        plt.gca().invert_yaxis()
        width = 1
        barlist = axes.barh(x, y_onsite, width, edgecolor='black')
        barlist = axes.barh(x, y_offsite, width, left=y_onsite, edgecolor='black')
>>>>>>> 8a79c819
        #for id in iraf_ids:
        #    barlist[id].set_color('grey')
        plt.tight_layout()
        plt.savefig(f'{chan}.png')


if __name__ == "__main__":
    main()
<|MERGE_RESOLUTION|>--- conflicted
+++ resolved
@@ -264,13 +264,8 @@
     print(f'num full data rows = {len(data.index)}')
 
     # Filter out a particular time period for examination
-<<<<<<< HEAD
-    window_start = pd.to_datetime('2019-09-12')
-    window_end = pd.to_datetime('2019-09-19')
-=======
     window_start = pd.to_datetime('2019-09-15')
     window_end = pd.to_datetime('2019-09-21')
->>>>>>> 8a79c819
     print(f'Filtering based on window {window_start} - {window_end}.')
     data = data[pd.to_datetime(data['date']) >= window_start]
     data = data[pd.to_datetime(data['date']) <= window_end]
@@ -382,34 +377,13 @@
         #names = list(names.str.replace('(?P<simplename>.*)-.*-.*\.tar\.bz2$',
         #        repl,
         #        regex=True))
-<<<<<<< HEAD
-        names = list(set(pkgs['name']))
-        print('*')
-        print(names)
-        print('*')
-=======
         names = list(pkgs['name'])
->>>>>>> 8a79c819
         unique_names = list(set(names))
         name_statsums = []
         for name in unique_names:
             statsum = {}
             statsum['name'] = name
             statsum['total'] = names.count(name)
-<<<<<<< HEAD
-            # Not correct. Need to match up unique_names with host associated with
-            #    each full package name to avoid over broad matches of unique names
-            #    with substrings of longer names that contain the unique name.
-            #statsum['onsite'] = len(pkgs[pkgs['ipaddress'].str.contains(
-            #    '|'.join(int_host_patterns), regex=True)])
-            #statsum['offsite'] = len(pkgs[~pkgs['ipaddress'].str.contains(
-            #    '|'.join(int_host_patterns), regex=True)])
-            name_statsums.append(statsum)
-
-            # Sum on-site transactions for each package name
-            #npkgs = pkgs[pkgs['name'
- 
-=======
 
             # Sum on- and off-site transactions for each package name
             name_txns = pkgs[pkgs['name'] == name]
@@ -425,21 +399,16 @@
             statsum['offsite'] = num_offsite_txns
 
             name_statsums.append(statsum)
->>>>>>> 8a79c819
 
         name_statsums.sort(key=lambda x: x['total'], reverse=True)
         y = []
         y = [i['total'] for i in name_statsums]
-<<<<<<< HEAD
-        x = [i['name'] for i in name_statsums]
-=======
         y_onsite = [i['onsite'] for i in name_statsums]
         print(f'y_onsite: {y_onsite}')
         y_offsite = [i['offsite'] for i in name_statsums]
         print(f'y_offisite: {y_offsite}')
         x = [i['name'] for i in name_statsums]
         print('name_statsums')
->>>>>>> 8a79c819
         print(name_statsums)
 
         # Calculate fractions of properties of each unique package title
@@ -454,23 +423,11 @@
         plt.title(f'{start_date.strftime("%m-%d-%Y")} - {end_date.strftime("%m-%d-%Y")}')
         plt.xlabel('Number of downloads')
         axes.set_ylim(0,len(name_statsums))
-<<<<<<< HEAD
-
-        #iraf_ids = []
-        #for i,name in enumerate(x):
-        #    if 'iraf' in name:
-        #        iraf_ids.append(i)
-
-        plt.gca().invert_yaxis()
-        width = 1
-        barlist = axes.barh(x, y, width, edgecolor='black')
-=======
 
         plt.gca().invert_yaxis()
         width = 1
         barlist = axes.barh(x, y_onsite, width, edgecolor='black')
         barlist = axes.barh(x, y_offsite, width, left=y_onsite, edgecolor='black')
->>>>>>> 8a79c819
         #for id in iraf_ids:
         #    barlist[id].set_color('grey')
         plt.tight_layout()
